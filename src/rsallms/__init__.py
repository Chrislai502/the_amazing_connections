--- conflicted
+++ resolved
@@ -1,11 +1,7 @@
 from .endpoints import Endpoint
 from .game import Connections, Category, load_daily_board, load_games, load_json_to_connections
-<<<<<<< HEAD
-from .solvers import Solver, RSASolver, CoTSolver, NaiveSolver, GVCSolver, BasicSolver
-=======
-from .solvers import Solver, RSASolver, CoTSolver, NaiveSolver, SGVCSolver
+from .solvers import Solver, RSASolver, CoTSolver, NaiveSolver, GVCSolver, BasicSolver, SGVCSolver
 from .autogen_custom_agent import CustomModelClient
->>>>>>> 09112b0f
 
 __all__ = [
     "Endpoint",
@@ -16,11 +12,7 @@
     "RSASolver",
     "CoTSolver",
     "NaiveSolver",
-<<<<<<< HEAD
-    "GVCSolver",
-    "BasicSolver"
-=======
+    "BasicSolver",
     "CustomModelClient",
-    "SGVCSolver"
->>>>>>> 09112b0f
+    "SGVCSolver",
 ]